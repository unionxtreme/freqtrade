--- conflicted
+++ resolved
@@ -4,15 +4,9 @@
 import arrow
 import requests
 from pandas.io.json import json_normalize
-<<<<<<< HEAD
-from stockstats import StockDataFrame
+from pandas import DataFrame
 import talib.abstract as ta
 
-=======
-from pandas import DataFrame
-# from stockstats import StockDataFrame
-import talib.abstract as ta
->>>>>>> 8ac4fe77
 
 logging.basicConfig(level=logging.DEBUG,
                     format='%(asctime)s - %(name)s - %(levelname)s - %(message)s')
@@ -77,14 +71,9 @@
     ] = 1
     """
     dataframe.loc[
-<<<<<<< HEAD
-        (dataframe['stochrsi'] < 0.20)
+        (dataframe['stochrsi'] < 20)
         & (dataframe['macd'] > dataframe['macds']) 
         & (dataframe['close'] > dataframe['sar']),
-=======
-        (dataframe['stochrsi'] < 20)
-        & (dataframe['macd'] > dataframe['macds']),
->>>>>>> 8ac4fe77
         'underpriced'
     ] = 1
     dataframe.loc[dataframe['underpriced'] == 1, 'buy'] = dataframe['close']
@@ -130,10 +119,7 @@
     ax1.plot(dataframe.index.values, dataframe['close'], label='close')
     # ax1.plot(dataframe.index.values, dataframe['close_30_ema'], label='EMA(60)')
     # ax1.plot(dataframe.index.values, dataframe['close_90_ema'], label='EMA(120)')
-<<<<<<< HEAD
     ax1.plot(dataframe.index.values, dataframe['sar'], 'rx', label='SAR')
-=======
->>>>>>> 8ac4fe77
     # ax1.plot(dataframe.index.values, dataframe['sell'], 'ro', label='sell')
     ax1.plot(dataframe.index.values, dataframe['buy'], 'bo', label='buy')
     ax1.legend()
