--- conflicted
+++ resolved
@@ -8,12 +8,10 @@
 from freqtrade.configuration import TimeRange
 from freqtrade.data.dataprovider import DataProvider
 from freqtrade.enums import RunMode
+from freqtrade.enums import RunMode
 from freqtrade.freqai.data_kitchen import FreqaiDataKitchen
 from freqtrade.freqai.utils import download_all_data_for_training, get_required_data_timerange
-<<<<<<< HEAD
-=======
 from freqtrade.optimize.backtesting import Backtesting
->>>>>>> b0eff416
 from freqtrade.persistence import Trade
 from freqtrade.plugins.pairlistmanager import PairListManager
 from tests.conftest import get_patched_exchange, log_has_re
@@ -42,12 +40,9 @@
     if is_arm() and model == 'CatboostRegressor':
         pytest.skip("CatBoost is not supported on ARM")
 
-<<<<<<< HEAD
     if is_mac():
         pytest.skip("Reinforcement learning module not available on intel based Mac OS")
 
-=======
->>>>>>> b0eff416
     model_save_ext = 'joblib'
     freqai_conf.update({"freqaimodel": model})
     freqai_conf.update({"timerange": "20180110-20180130"})
@@ -189,10 +184,7 @@
         ("LightGBMRegressor", 6, "freqai_test_strat"),
         ("XGBoostRegressor", 6, "freqai_test_strat"),
         ("CatboostRegressor", 6, "freqai_test_strat"),
-<<<<<<< HEAD
         ("ReinforcementLearner", 7, "freqai_rl_test_strat"),
-=======
->>>>>>> b0eff416
         ("XGBoostClassifier", 6, "freqai_test_classifier"),
         ("LightGBMClassifier", 6, "freqai_test_classifier"),
         ("CatboostClassifier", 6, "freqai_test_classifier")
@@ -205,17 +197,13 @@
     if is_arm() and "Catboost" in model:
         pytest.skip("CatBoost is not supported on ARM")
 
-<<<<<<< HEAD
     if is_mac():
         pytest.skip("Reinforcement learning module not available on intel based Mac OS")
 
-=======
->>>>>>> b0eff416
     freqai_conf.update({"freqaimodel": model})
     freqai_conf.update({"timerange": "20180120-20180130"})
     freqai_conf.update({"strategy": strat})
 
-<<<<<<< HEAD
     if 'ReinforcementLearner' in model:
 
         freqai_conf["freqai"].update({"model_training_parameters": {
@@ -240,8 +228,6 @@
     if 'test_4ac' in model:
         freqai_conf["freqaimodel_path"] = str(Path(__file__).parents[1] / "freqai" / "test_models")
 
-=======
->>>>>>> b0eff416
     strategy = get_patched_freqai_strategy(mocker, freqai_conf)
     exchange = get_patched_exchange(mocker, freqai_conf)
     strategy.dp = DataProvider(freqai_conf, exchange)
@@ -261,11 +247,7 @@
     model_folders = [x for x in freqai.dd.full_path.iterdir() if x.is_dir()]
 
     assert len(model_folders) == num_files
-<<<<<<< HEAD
-    Trade.use_db = True
-=======
     Backtesting.cleanup()
->>>>>>> b0eff416
     shutil.rmtree(Path(freqai.dk.full_path))
 
 
