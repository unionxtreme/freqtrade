--- conflicted
+++ resolved
@@ -8,8 +8,8 @@
 
 import freqtrade.optimize as optimize
 import freqtrade.misc as misc
-<<<<<<< HEAD
 import freqtrade.exchange as exchange
+from freqtrade.strategy.strategy import Strategy
 
 
 def plot_parse_args(args):
@@ -17,21 +17,6 @@
     # FIX: perhaps delete those backtesting options that are not feasible (shows up in -h)
     misc.backtesting_options(parser)
     misc.scripts_options(parser)
-=======
-from freqtrade.strategy.strategy import Strategy
-
-
-def plot_parse_args(args):
-    parser = misc.common_args_parser('Graph utility')
-    # FIX: perhaps delete those backtesting options that are not feasible (shows up in -h)
-    misc.backtesting_options(parser)
-    parser.add_argument(
-        '-p', '--pair',
-        help='Show profits for only this pairs. Pairs are comma-separated.',
-        dest='pair',
-        default=None
-    )
->>>>>>> 4e9e97dd
     return parser.parse_args(args)
 
 
@@ -97,37 +82,16 @@
 
     timerange = misc.parse_timerange(args.timerange)
     tickers = optimize.load_data(args.datadir, pairs=pairs,
-<<<<<<< HEAD
-                                 ticker_interval=args.ticker_interval,
+                                 ticker_interval=strategy.ticker_interval,
                                  refresh_pairs=False,
                                  timerange=timerange)
-=======
-                                 ticker_interval=strategy.ticker_interval,
-                                 refresh_pairs=False)
->>>>>>> 4e9e97dd
     dataframes = optimize.preprocess(tickers)
 
     # NOTE: the dataframes are of unequal length,
     # 'dates' is an merged date array of them all.
 
-<<<<<<< HEAD
     dates = misc.common_datearray(dataframes)
     max_x = dates.size
-=======
-    # FIX: since the dataframes are of unequal length,
-    # andor has different dates, we need to merge them
-    # But we dont have the date information in the
-    # backtesting results, this is needed to match the dates
-    # For now, assume the dataframes are aligned.
-    max_x = 0
-    for pair, pair_data in dataframes.items():
-        n = len(pair_data['close'])
-        max_x = max(max_x, n)
-    #    if max_x != n:
-    #        raise Exception('Please rerun script. Input data has different lengths %s'
-    #                         %('Different pair length: %s <=> %s' %(max_x, n)))
-    print('max_x: %s' % (max_x))
->>>>>>> 4e9e97dd
 
     # Make an average close price of all the pairs that was involved.
     # this could be useful to gauge the overall market trend
