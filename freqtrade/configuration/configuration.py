--- conflicted
+++ resolved
@@ -7,7 +7,7 @@
 from pathlib import Path
 from typing import Any, Callable, Dict, List, Optional
 
-from freqtrade import constants
+from freqtrade import constants, OperationalException
 from freqtrade.configuration.check_exchange import check_exchange
 from freqtrade.configuration.create_datadir import create_datadir
 from freqtrade.configuration.config_validation import (validate_config_schema,
@@ -90,14 +90,12 @@
 
         self._process_runmode(config)
 
-<<<<<<< HEAD
         # Check if the exchange set by the user is supported
         check_exchange(config, config.get('experimental', {}).get('block_bad_exchanges', True))
 
         self._resolve_pairs_list(config)
-=======
+
         validate_config_consistency(config)
->>>>>>> c63856da
 
         return config
 
