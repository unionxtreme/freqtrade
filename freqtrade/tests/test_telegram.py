--- conflicted
+++ resolved
@@ -11,18 +11,9 @@
 from freqtrade.main import init, create_trade
 from freqtrade.misc import update_state, State, get_state, CONF_SCHEMA
 from freqtrade.persistence import Trade
-<<<<<<< HEAD
-from freqtrade.rpc.telegram import _status,  _status_table, _profit, _forcesell, _performance, \
-    _count, _start, _stop
-
-logging.getLogger('requests.packages.urllib3').setLevel(logging.INFO)
-logging.getLogger('telegram').setLevel(logging.INFO)
-logger = logging.getLogger(__name__)
-=======
 from freqtrade.rpc.telegram import (
-    _status, _profit, _forcesell, _performance, _start, _stop, _balance
+    _status, _status_table, _profit, _forcesell, _performance, _count, _start, _stop, _balance
 )
->>>>>>> a2372256
 
 
 @pytest.fixture
@@ -119,7 +110,6 @@
     assert '[BTC_ETH]' in msg_mock.call_args_list[-1][0][0]
 
 
-<<<<<<< HEAD
 def test_status_table_handle(conf, update, mocker):
     mocker.patch.dict('freqtrade.main._CONF', conf)
     mocker.patch('freqtrade.main.get_buy_signal', side_effect=lambda _: True)
@@ -152,8 +142,6 @@
     assert msg_mock.call_count == 2
 
 
-=======
->>>>>>> a2372256
 def test_profit_handle(conf, update, mocker):
     mocker.patch.dict('freqtrade.main._CONF', conf)
     mocker.patch('freqtrade.main.get_buy_signal', side_effect=lambda _: True)
