--- conflicted
+++ resolved
@@ -155,6 +155,8 @@
         #      check_handle_timedout will flush afterwards
         Trade.session.flush()
         logger.info('Buy order timeout for %s.', trade)
+        rpc.send_msg('*Timeout:* Unfilled buy order for {} cancelled'.format(
+                     trade.pair.replace('_', '/')))
         return True
     else:
         # if trade is partially complete, edit the stake details for the trade
@@ -163,6 +165,8 @@
         trade.stake_amount = trade.amount * trade.open_rate
         trade.open_order_id = None
         logger.info('Partial buy order timeout for %s.', trade)
+        rpc.send_msg('*Timeout:* Remaining buy order for {} cancelled'.format(
+                     trade.pair.replace('_', '/')))
         return False
 
 
@@ -180,6 +184,8 @@
         trade.close_date = None
         trade.is_open = True
         trade.open_order_id = None
+        rpc.send_msg('*Timeout:* Unfilled sell order for {} cancelled'.format(
+                     trade.pair.replace('_', '/')))
         logger.info('Sell order timeout for %s.', trade)
         return True
     else:
@@ -208,50 +214,9 @@
             continue
 
         if order['type'] == "LIMIT_BUY" and ordertime < timeoutthreashold:
-<<<<<<< HEAD
             handle_timedout_limit_buy(trade, order)
-
         elif order['type'] == "LIMIT_SELL" and ordertime < timeoutthreashold:
-            if handle_timedout_limit_sell(trade, order):
-                # BUG? if there is more trades that are
-                #      timed out, shouldn't we collect and
-                #      then return all of them?
-                #      Also the function signature is return None.
-                #      But we return True here.
-=======
-            # Buy timeout - cancel order
-            exchange.cancel_order(trade.open_order_id)
-            if order['remaining'] == order['amount']:
-                # if trade is not partially completed, just delete the trade
-                Trade.session.delete(trade)
-                Trade.session.flush()
-                logger.info('Buy order timeout for %s.', trade)
-                rpc.send_msg('*Timeout:* Unfilled buy order for {} cancelled'.format(
-                             trade.pair.replace('_', '/')))
-            else:
-                # if trade is partially complete, edit the stake details for the trade
-                # and close the order
-                trade.amount = order['amount'] - order['remaining']
-                trade.stake_amount = trade.amount * trade.open_rate
-                trade.open_order_id = None
-                logger.info('Partial buy order timeout for %s.', trade)
-                rpc.send_msg('*Timeout:* Remaining buy order for {} cancelled'.format(
-                             trade.pair.replace('_', '/')))
-        elif order['type'] == "LIMIT_SELL" and ordertime < timeoutthreashold:
-            # Sell timeout - cancel order and update trade
-            if order['remaining'] == order['amount']:
-                # if trade is not partially completed, just cancel the trade
-                exchange.cancel_order(trade.open_order_id)
-                trade.close_rate = None
-                trade.close_profit = None
-                trade.close_date = None
-                trade.is_open = True
-                trade.open_order_id = None
-                rpc.send_msg('*Timeout:* Unfilled sell order for {} cancelled'.format(
-                             trade.pair.replace('_', '/')))
-                logger.info('Sell order timeout for %s.', trade)
->>>>>>> a4b8db38
-                return True
+            handle_timedout_limit_sell(trade, order)
 
 
 def execute_sell(trade: Trade, limit: float) -> None:
